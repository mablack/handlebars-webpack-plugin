--- conflicted
+++ resolved
@@ -9,24 +9,14 @@
 
 
 function getTargetFilepath(filepath, outputTemplate) {
-<<<<<<< HEAD
-    let outputFilepath;
     if (outputTemplate) {
         const fileName = path
-          .basename(filepath)
-          .replace(path.extname(filepath), "");
-        outputFilepath = outputTemplate.replace("[name]", fileName);
-    } else {
-        outputFilepath = filepath.replace(path.extname(filepath), "");
+            .basename(filepath)
+            .replace(path.extname(filepath), "");
+        return outputTemplate.replace("[name]", fileName);
     }
-    
-    return outputFilepath;
-=======
-    const fileName = path
-        .basename(filepath)
-        .replace(path.extname(filepath), "");
-    return outputTemplate.replace("[name]", fileName);
->>>>>>> 2e5f7691
+  
+  return filepath.replace(path.extname(filepath), "");
 }
 
 
